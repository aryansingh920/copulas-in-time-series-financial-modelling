--- conflicted
+++ resolved
@@ -1,14 +1,7 @@
 """
-<<<<<<< HEAD
-Created on 05 / 05 / 2025
-
-@author: Aryan
-Updated: 09 / 05 / 2025 – added CDF / PDF implementations
-=======
 Multivariate Clayton copula.
 
 Implements the Marshall–Olkin construction so any dimension ≥ 2 is supported.
->>>>>>> d5cadf3e
 """
 
 from typing import Dict
@@ -18,28 +11,11 @@
 
 
 class ClaytonCopula(CopulaDistribution):
-<<<<<<< HEAD
-    """Bivariate Clayton copula."""
-=======
     """Clayton copula for arbitrary dimension d ≥ 2."""
->>>>>>> d5cadf3e
 
     def __init__(self) -> None:
         super().__init__(name="Clayton")
 
-<<<<<<< HEAD
-    # ──────────────────────────────────────────────────────────────────────────
-    # Analytical functions
-    # ──────────────────────────────────────────────────────────────────────────
-    def cdf(self, u: np.ndarray, params: Dict) -> np.ndarray:
-        """
-        Clayton copula CDF.
-
-        Args
-        ----
-        u       : array‑like, shape (..., 2) with values in (0, 1]
-        params  : {'theta': float > 0}
-=======
     # ------------------------------------------------------------------ #
     # Public API
     # ------------------------------------------------------------------ #
@@ -62,45 +38,8 @@
         """
         theta = params.get("theta", 2.0)
         d = params.get("dimension", 2)
->>>>>>> d5cadf3e
 
-        Returns
-        -------
-        np.ndarray – C(u₁,u₂)
-        """
-        theta = params.get("theta", 2.0)
         if theta <= 0:
-<<<<<<< HEAD
-            raise ValueError("θ (theta) must be > 0 for the Clayton copula.")
-
-        u1, u2 = u[..., 0], u[..., 1]
-        return np.power(np.power(u1, -theta) + np.power(u2, -theta) - 1.0,
-                        -1.0 / theta)
-
-    def pdf(self, u: np.ndarray, params: Dict) -> np.ndarray:
-        """
-        Clayton copula PDF.
-
-        Args
-        ----
-        u       : array‑like, shape (..., 2) with values in (0, 1]
-        params  : {'theta': float > 0}
-
-        Returns
-        -------
-        np.ndarray – c(u₁,u₂)
-        """
-        theta = params.get("theta", 2.0)
-        if theta <= 0:
-            raise ValueError("θ (theta) must be > 0 for the Clayton copula.")
-
-        u1, u2 = u[..., 0], u[..., 1]
-        inner = np.power(u1, -theta) + np.power(u2, -theta) - 1.0
-        coef = (1.0 + theta) * np.power(u1 * u2, -(1.0 + theta))
-        return coef * np.power(inner, -(2.0 + 1.0 / theta))
-
-    # (simulate() implementation from the original file remains unchanged)
-=======
             raise ValueError("θ must be > 0 for a Clayton copula.")
         if d < 2:
             raise ValueError("dimension must be at least 2.")
@@ -115,5 +54,4 @@
         # 3. transform
         x = (1.0 - np.log(u) / w[:, None]) ** (-1.0 / theta)
 
-        return x
->>>>>>> d5cadf3e
+        return x